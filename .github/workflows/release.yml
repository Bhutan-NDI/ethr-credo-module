name: Continuous Deployment

on:
  push:
    branches:
      - main
  pull_request:
    branches:
      - main

concurrency: ${{ github.workflow }}-${{ github.ref }}

permissions:
  pull-requests: write
  contents: write

jobs:
  release-stable:
    runs-on: ubuntu-latest
    name: Release Stable
    if: github.event_name == 'push' && github.ref == 'refs/heads/main'
    steps:
      - name: Checkout Repo
        uses: actions/checkout@v4

      - name: Setup NodeJS
        uses: actions/setup-node@v4
        with:
          node-version: 20
          cache: 'yarn'

      - name: Install Dependencies
        run: yarn install --frozen-lockfile

      - name: Create Release Pull Request or Publish to npm
        id: changesets
        uses: changesets/action@v1
        with:
          title: 'chore(release): new version'
          commit: 'chore(release): new version'
          publish: yarn release
          version: yarn changeset-version
        env:
          GITHUB_TOKEN: ${{ secrets.GITHUB_TOKEN }}
          NPM_TOKEN: ${{ secrets.NPM_TOKEN }}

      - name: Get current package version
        id: get_version
        run: echo "CURRENT_PACKAGE_VERSION=$(node -p "require('./package.json').version")" >> $GITHUB_ENV

      - name: Create Github Release
        if: "startsWith(github.event.head_commit.message, 'chore(release): new version')"
        uses: softprops/action-gh-release@v2
        with:
          tag_name: v${{ env.CURRENT_PACKAGE_VERSION }}

  release-unstable:
    runs-on: ubuntu-latest
    name: Release Unstable
    needs: release-stable
<<<<<<< HEAD
    if: "always() && (github.event_name == 'pull_request' && github.event.pull_request.head.repo.full_name == '@bhutan-ndi/ethr-credo-module') || (github.event_name == 'push' && !startsWith(github.event.head_commit.message, 'chore(release): new version'))"
=======
    if: "always() && (github.event_name == 'pull_request' && github.event.pull_request.head.repo.full_name == 'bhutan-ndi/ethr-credo-module') || (github.event_name == 'push' && !startsWith(github.event.head_commit.message, 'chore(release): new version'))"
>>>>>>> d2c671d7

    steps:
      - name: Checkout Repo
        uses: actions/checkout@v4

      - name: Setup NodeJS
        uses: actions/setup-node@v4
        with:
          node-version: 20
          cache: 'yarn'

      - name: Install Dependencies
        run: yarn install --frozen-lockfile

      - name: Creating .npmrc
        run: |
          cat << EOF > ".npmrc"
            //registry.npmjs.org/:_authToken=$NPM_TOKEN
          EOF
        env:
          NPM_TOKEN: ${{ secrets.NPM_TOKEN }}

      - name: Create unstable release
        env:
          GITHUB_TOKEN: ${{ secrets.GITHUB_TOKEN }}
          NPM_TOKEN: ${{ secrets.NPM_TOKEN }}
        run: |
          # this ensures there's always a patch release created
          cat << 'EOF' > .changeset/snapshot-template-changeset.md
          ---
          '@bhutan-ndi/ethr-credo-module': patch
          ---

          snapshot release
          EOF

          yarn changeset version --snapshot alpha
          yarn prettier --write .
          yarn build
          yarn changeset publish --tag alpha

          CURRENT_PACKAGE_VERSION=$(node -p "require('./package.json').version")
          git config --global user.name "Bhutan NDI"
          git config --global user.email "github@bhutanndi.bt"
          git tag v$CURRENT_PACKAGE_VERSION
          git push origin v$CURRENT_PACKAGE_VERSION --no-verify<|MERGE_RESOLUTION|>--- conflicted
+++ resolved
@@ -58,11 +58,7 @@
     runs-on: ubuntu-latest
     name: Release Unstable
     needs: release-stable
-<<<<<<< HEAD
-    if: "always() && (github.event_name == 'pull_request' && github.event.pull_request.head.repo.full_name == '@bhutan-ndi/ethr-credo-module') || (github.event_name == 'push' && !startsWith(github.event.head_commit.message, 'chore(release): new version'))"
-=======
     if: "always() && (github.event_name == 'pull_request' && github.event.pull_request.head.repo.full_name == 'bhutan-ndi/ethr-credo-module') || (github.event_name == 'push' && !startsWith(github.event.head_commit.message, 'chore(release): new version'))"
->>>>>>> d2c671d7
 
     steps:
       - name: Checkout Repo
